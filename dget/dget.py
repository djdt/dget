--- conflicted
+++ resolved
@@ -443,23 +443,13 @@
         prob = self.deuteration_probabilites[states]
         prob = prob / prob.sum()
 
-<<<<<<< HEAD
-        print(f"Formula          : {self.adduct.base.formula}", file=file)
+        print(f"Formula          : {self.base_name}", file=file)
         print(f"Adduct           : {self.adduct.adduct}", file=file)
         print(f"M/Z              : {self.adduct.base.isotope.mz:.4f}", file=file)
         print(f"Adduct M/Z       : {self.formula.isotope.mz:.4f}", file=file)
         print(f"%Deuteration     : {pd * 100.0:.2f} %", file=file)
         print(file=file)
         print("Deuteration Ratio Spectra", file=file)
-=======
-        print(f"Formula          : {self.base_name}")
-        print(f"Adduct           : {self.adduct.adduct}")
-        print(f"M/Z              : {self.adduct.base.isotope.mz:.4f}")
-        print(f"Adduct M/Z       : {self.formula.isotope.mz:.4f}")
-        print(f"%Deuteration     : {pd * 100.0:.2f} %")
-        print()
-        print("Deuteration Ratio Spectra")
->>>>>>> a6e0d452
         for s, p in zip(states, prob):
             print(f"D{s:<2}              : {p * 100.0:5.2f} %", file=file)
 
