"""Class for deuteration calculations."""

from pathlib import Path
from typing import Generator, List, Tuple

import numpy as np
from molmass import Formula, Spectrum

from dget.adduct import Adduct
from dget.convolve import deconvolve
from dget.formula import spectra_mz_spread
from dget.plot import scale_to_match, stacked_stem


class DGet(object):
    """Deuteration calculation class.

    This class contains functions for calculating deuteration from
    a molecular formula and mass spectra.

    Mass spectra files are expected to be a delimited text file with at least 2 columns,
    one for mass and one for signals. Specify columns using the keyword 'usecols' in
    `loadtxt_kws`, a (zero indexed) tuple of ints for (mass, signal) columns.
    The deilimter can be specified using the 'delimiter' keyword.
    Mass spectra can also be passed as a tuple of numpy arrays, (masses, signals).

    Attributes:
        deuterated_formula: formula of fully deuterated molecule
        tofdata: path to mass spectra text file, or tuple of masses, signals
        adduct: form of adduct ion, see `dget.adduct`
        signal_mass_width: range around each m/z to search for maxima or integrate
        signal_method: detection mode, valid values are 'peak area', 'peak height'
        spectrum_min_fraction: limit spectra to entries with at least this fraction
        loadtxt_kws: parameters passed to `numpy.loadtxt`,
            defaults to {'delimiter': ',', 'usecols': (0, 1)}
    """

    common_adducts = [
        "[M]+",
        "[M+H]+",
        "[M+Na]+",
        "[M+H2]2+",
        "[2M+H]+",
        "[M-H]-",
        "[2M-H]-",
        "[M-H2]2-",
        "[M+Cl]-",
        "[M-H3O]-",
    ]

    def __init__(
        self,
        deuterated_formula: str | Formula,
        tofdata: str | Path | Tuple[np.ndarray, np.ndarray],
        adduct: str = "[M]+",
        signal_mass_width: float = 0.5,
        signal_mode: str = "peak height",
        spectrum_min_fraction: float = 0.01,
        loadtxt_kws: dict | None = None,
    ):
        if isinstance(deuterated_formula, str):
            deuterated_formula = Formula(deuterated_formula)

        _loadtxt_kws = {"delimiter": ",", "usecols": (0, 1)}
        if loadtxt_kws is not None:
            _loadtxt_kws.update(loadtxt_kws)

        self.offset_mz: float | None = None

        self._targets: np.ndarray | None = None
        self._probabilities: np.ndarray | None = None
        self._probability_remainders: np.ndarray | None = None

<<<<<<< HEAD
        self.adduct = Adduct(formula, adduct)
=======
        self.adduct = Adduct(deuterated_formula, adduct)
>>>>>>> f81a4429

        if self.deuterium_count == 0:
            raise ValueError(
                f"formula: {self.adduct.base.formula} does not contain deuterium"
            )

        self.mass_width = signal_mass_width
        if signal_mode not in ["peak area", "peak height"]:
            raise ValueError("signal_mode must be one of 'peak area', 'peak height'.")
        self.signal_mode = signal_mode
        self.spectra_min_fraction = spectrum_min_fraction

        if isinstance(tofdata, (str | Path)):
            self.x, self.y = self._read_tofdata(tofdata, **_loadtxt_kws)
        else:
            self.x, self.y = tofdata[0], tofdata[1]

    @property
    def deuterium_count(self) -> int:
        """The number of deuterium atoms in the adduct."""
        comp = self.formula.composition()
        if "2H" not in comp:
            return 0
        return comp["2H"].count

    @property
    def deuteration(self) -> float:
<<<<<<< HEAD
        """The deuteration of the base molecule.
=======
        """The deuteration of the *base molecule*.
>>>>>>> f81a4429

        Deuteration is calculated as the fraction of deuterium in the molecular
        formula that have been deuterated successfully.

        For example: 60% C2H5D1, 40% C2H6 would give a deuteration of 0.6.
        """
        prob = self.deuteration_probabilites
        return (
            np.sum(prob * np.arange(prob.size))
            / self.deuterium_count
            / self.adduct.num_base
        )

    @property
    def deuteration_probabilites(self) -> np.ndarray:
        """The deuteration fraction of each possible deuteration.

        Probabilities are listed in order of D=0 to N, where N is the number of
        deuterium in the original molecular formula. Probabilites will sum to 1.0.
        """
        if self._probabilities is None:
            starts = np.searchsorted(self.x, self.targets - self.mass_width / 2.0)
            ends = np.searchsorted(self.x, self.targets + self.mass_width / 2.0)

            valid = (starts < ends) & (ends < self.x.size - 1)
            if np.any(~valid):
                print("warning: some m/z targets fall outside of mass spectrum")

            counts = np.zeros(self.targets.size)

            if self.signal_mode == "peak area":
                counts[valid] = [
                    np.trapz(self.y[s:e], x=self.x[s:e])
                    for s, e in zip(starts[valid], ends[valid])
                ]
            else:  # self.signal_mode == "peak height"
                counts[valid] = np.maximum.reduceat(
                    self.y, np.stack((starts[valid], ends[valid]), axis=1).flat
                )[::2]
            counts = counts / counts.sum()

            self._probabilities, self._probability_remainders = deconvolve(
                counts, self.psf
            )
            # Remove negative proabilities and normalise
            self._probabilities[self._probabilities < 0.0] = 0.0
            self._probabilities = self._probabilities / self._probabilities.sum()

        return self._probabilities  # type: ignore

    @property
    def formula(self) -> Formula:
        """The adduct formula."""
        return self.adduct.formula

    @property
    def psf(self) -> np.ndarray:  # type: ignore
        """The point spread function used for (de)convolution.

        This is the normalised spectrum of the adduct."""
        fractions = np.array([i.fraction for i in self.spectrum.values()])
        return fractions / fractions.sum()

    @property
    def spectrum(self) -> Spectrum:
<<<<<<< HEAD
        """Return the adduct spectrum."""
=======
        """The adduct spectrum."""
>>>>>>> f81a4429
        return self.formula.spectrum()

    @property
    def targets(self) -> np.ndarray:
<<<<<<< HEAD
        """The m/z of every possible spectrum."""
=======
        """The m/z of every possible spectrum.

        A new spectrum is created by combining the spectra of every possible
        deuteration state."""
>>>>>>> f81a4429
        if self._targets is None:
            self._targets = spectra_mz_spread(list(self.spectra()))
        return self._targets

    def __str__(self) -> str:
        return f"DGet({self.adduct})"

    def __repr__(self) -> str:
        return f"DGet({self.adduct!r})"

    def _read_tofdata(
        self, path: str | Path, **kwargs
    ) -> Tuple[np.ndarray, np.ndarray]:
        """Internal helper to read mass spectra data.

        Args:
            path: path to file

        Returns:
            masses
            signals
        """

        if len(kwargs["usecols"]) != 2:
            raise ValueError(
                "exactly two columns (mass, signal) must be specified by 'usecols'"
            )
        for kw in ["unpack", "dtype"]:
            if kw in kwargs:
                kwargs.pop(kw)
                print(f"warning: removing loadtxt keyword '{kw}'")
        return np.loadtxt(path, unpack=True, dtype=np.float32, **kwargs)  # type: ignore

    def align_tof_with_spectra(self) -> None:
        """Shifts ToF data to better align with monoisotopic m/z.

        Please calibrate your MS instead of using this.
        Sets the ``DGet.offset_mz`` attribute as the shift use dto align.
        """
        mz = self.formula.isotope.mz
        start, onmass, end = np.searchsorted(
            self.x, [mz - self.mass_width, mz, mz + self.mass_width]
        )
        if start == 0 or end == self.x.size:
            raise ValueError("unable to align, m/z falls outside of mass spectra")

        self.offset_mz = self.x[start + np.argmax(self.y[start:end])] - self.x[onmass]
        if abs(self.offset_mz) > 1.0:  # type: ignore
            print("warning: calculated alignment offset greater than 0.5 Da!")
        self.x -= self.offset_mz

    def guess_adduct_from_base_peak(
        self,
        adducts: List[Formula] | None = None,
        mass_range: Tuple[float, float] | None = None,
    ) -> Tuple[Adduct, float]:
        """Finds the adduct closest to the m/z of the largest tof peak.

        This function will work best with highly deuterated samples.

        Args:
            adducts: adducts to try, defaults to DGet.common_adducts
            mass_range: range to search for base peak, defaults to whole spectra

        Returns:
            best adduct
            mass difference from base peak
        """
        if adducts is None:
            adducts = DGet.common_adducts

        formulas = []
        for adduct in adducts:
            try:
                formulas.append(Adduct(self.adduct.base, adduct))
            except ValueError:
                pass

        masses = np.array([f.formula.isotope.mz for f in formulas])

        if mass_range is not None:
            start, stop = np.searchsorted(self.x, mass_range)
        else:
            start, stop = 0, self.x.size

        base = self.x[start:stop][np.argmax(self.y[start:stop])]
        diffs = base - masses
        best = np.argmin(np.abs(diffs))
        return formulas[best], diffs[best]

    def plot_predicted_spectra(
        self,
        ax: "matplotlib.axes.Axes",
        mass_range: Tuple[float, float] | str = "targets",  # noqa: F821
<<<<<<< HEAD
=======
        color_probabilites: bool = False,
>>>>>>> f81a4429
    ) -> None:
        """Plot spectra over mass spectra on `ax`.

        `mass_range` can be passed as a tuple of floats (start m/z, end m/z),
        'full' to plot the entire mass range or 'targets' to plot the region around
        the predicted spectra.

        Args:
            ax: matplotlib axes to plot on
            mass_range: range to plot
<<<<<<< HEAD
=======
            color_probabilites: use a colour for each probability
>>>>>>> f81a4429
        """
        targets = self.targets

<<<<<<< HEAD
        def scale_spectra(x, y, spectra_x, spectra):
            max = spectra_x[np.argmax(spectra)]
            start, end = np.searchsorted(
                x, [max - self.mass_width, max + self.mass_width]
            )
            if start == end:
                return spectra
            return spectra * np.amax(y[start:end]) / spectra.max()

        targets = self.targets

        if isinstance(mass_range, str):
            if mass_range == "full":
                mass_range = self.x.min(), self.x.max()
            elif mass_range == "targets":
                mass_range = targets.min() - 5.0, targets.max() + 5.0
            else:
                raise ValueError("'mass_range' must be one of 'full', 'targets'.")

=======
        if isinstance(mass_range, str):
            if mass_range == "full":
                mass_range = self.x.min(), self.x.max()
            elif mass_range == "targets":
                mass_range = targets.min() - 5.0, targets.max() + 5.0
            else:
                raise ValueError("'mass_range' must be one of 'full', 'targets'.")

>>>>>>> f81a4429
        start, end = np.searchsorted(self.x, mass_range)
        x, y = self.x[start:end], self.y[start:end]

        # Data
        ax.plot(x, y, color="black")

        if self.deuteration_probabilites.size == 0:
            return

        if color_probabilites:
            ys = np.zeros(
                (
                    self.deuteration_probabilites.size,
                    self.deuteration_probabilites.size,
                )
            )
            np.fill_diagonal(ys.T, self.deuteration_probabilites)
            ys = np.apply_along_axis(np.convolve, 0, ys, self.psf, mode="full")
            ys = scale_to_match(x, y, targets, ys, width=self.mass_width)

            kws = [{"colors": f"C{i}"} for i in range(ys.shape[1])]

            stacked_stem(ax, targets, ys, stack_kws=kws)
        else:
            # Scaled prediction
            ys = np.convolve(self.deuteration_probabilites, self.psf, mode="full")
            ax.stem(
                targets,
                scale_to_match(x, y, targets, ys, width=self.mass_width),
                markerfmt=" ",
                basefmt=" ",
                linefmt="C1-",
                label="Deconvolved Spectra",
            )

        # Scaled PSF
        masses = np.array([i.mz for i in self.spectrum.values()])
        ax.stem(
            masses,
            scale_to_match(x, y, masses, self.psf, width=self.mass_width),
            markerfmt=" ",
            basefmt=" ",
            linefmt="--",
            label="Adduct Spectra",
        )
        ax.set_title(f"{self.adduct.base.formula} {self.adduct.adduct}")
        ax.set_xlabel("M/Z")
        ax.set_ylabel("Signal")
        ax.legend(loc="best", bbox_to_anchor=(0.0, 0.6, 1.0, 0.4))

    def print_results(self) -> None:
        """Print results to stdout."""
        pd = self.deuteration  # ensure calculated

        print(f"Formula          : {self.adduct.base.formula}")
        print(f"Adduct           : {self.adduct.adduct}")
<<<<<<< HEAD
        print(f"M/Z              : {self.adduct.base.isotope.mz}")
        print(f"Adduct M/Z       : {self.formula.isotope.mz}")
        print(f"%D               : {pd * 100.0:.2f} %")
=======
        print(f"M/Z              : {self.adduct.base.isotope.mz:.4f}")
        print(f"Adduct M/Z       : {self.formula.isotope.mz:.4f}")
        print(f"%Deuteration     : {pd * 100.0:.2f} %")
>>>>>>> f81a4429
        print()
        print("Deuteration Ratio Spectra")
        for i, p in enumerate(self.deuteration_probabilites):
            print(f"D{i:<2}              : {p * 100.0:5.2f} %")

    def spectra(self, **kwargs) -> Generator[Spectrum, None, None]:
        """Spectrum of all compounds from non to fully deuterated.

        kwargs are passed to molmass.Formula.spectrum()
        """

        for i in range(self.deuterium_count, 0, -1):
            yield (self.formula - Formula("D") * i + Formula("H") * i).spectrum(
                **kwargs
            )
        yield self.formula.spectrum(**kwargs)<|MERGE_RESOLUTION|>--- conflicted
+++ resolved
@@ -71,11 +71,7 @@
         self._probabilities: np.ndarray | None = None
         self._probability_remainders: np.ndarray | None = None
 
-<<<<<<< HEAD
-        self.adduct = Adduct(formula, adduct)
-=======
         self.adduct = Adduct(deuterated_formula, adduct)
->>>>>>> f81a4429
 
         if self.deuterium_count == 0:
             raise ValueError(
@@ -103,11 +99,7 @@
 
     @property
     def deuteration(self) -> float:
-<<<<<<< HEAD
-        """The deuteration of the base molecule.
-=======
         """The deuteration of the *base molecule*.
->>>>>>> f81a4429
 
         Deuteration is calculated as the fraction of deuterium in the molecular
         formula that have been deuterated successfully.
@@ -173,23 +165,15 @@
 
     @property
     def spectrum(self) -> Spectrum:
-<<<<<<< HEAD
-        """Return the adduct spectrum."""
-=======
         """The adduct spectrum."""
->>>>>>> f81a4429
         return self.formula.spectrum()
 
     @property
     def targets(self) -> np.ndarray:
-<<<<<<< HEAD
-        """The m/z of every possible spectrum."""
-=======
         """The m/z of every possible spectrum.
 
         A new spectrum is created by combining the spectra of every possible
         deuteration state."""
->>>>>>> f81a4429
         if self._targets is None:
             self._targets = spectra_mz_spread(list(self.spectra()))
         return self._targets
@@ -284,10 +268,7 @@
         self,
         ax: "matplotlib.axes.Axes",
         mass_range: Tuple[float, float] | str = "targets",  # noqa: F821
-<<<<<<< HEAD
-=======
         color_probabilites: bool = False,
->>>>>>> f81a4429
     ) -> None:
         """Plot spectra over mass spectra on `ax`.
 
@@ -298,23 +279,8 @@
         Args:
             ax: matplotlib axes to plot on
             mass_range: range to plot
-<<<<<<< HEAD
-=======
             color_probabilites: use a colour for each probability
->>>>>>> f81a4429
-        """
-        targets = self.targets
-
-<<<<<<< HEAD
-        def scale_spectra(x, y, spectra_x, spectra):
-            max = spectra_x[np.argmax(spectra)]
-            start, end = np.searchsorted(
-                x, [max - self.mass_width, max + self.mass_width]
-            )
-            if start == end:
-                return spectra
-            return spectra * np.amax(y[start:end]) / spectra.max()
-
+        """
         targets = self.targets
 
         if isinstance(mass_range, str):
@@ -325,16 +291,6 @@
             else:
                 raise ValueError("'mass_range' must be one of 'full', 'targets'.")
 
-=======
-        if isinstance(mass_range, str):
-            if mass_range == "full":
-                mass_range = self.x.min(), self.x.max()
-            elif mass_range == "targets":
-                mass_range = targets.min() - 5.0, targets.max() + 5.0
-            else:
-                raise ValueError("'mass_range' must be one of 'full', 'targets'.")
-
->>>>>>> f81a4429
         start, end = np.searchsorted(self.x, mass_range)
         x, y = self.x[start:end], self.y[start:end]
 
@@ -391,15 +347,9 @@
 
         print(f"Formula          : {self.adduct.base.formula}")
         print(f"Adduct           : {self.adduct.adduct}")
-<<<<<<< HEAD
-        print(f"M/Z              : {self.adduct.base.isotope.mz}")
-        print(f"Adduct M/Z       : {self.formula.isotope.mz}")
-        print(f"%D               : {pd * 100.0:.2f} %")
-=======
         print(f"M/Z              : {self.adduct.base.isotope.mz:.4f}")
         print(f"Adduct M/Z       : {self.formula.isotope.mz:.4f}")
         print(f"%Deuteration     : {pd * 100.0:.2f} %")
->>>>>>> f81a4429
         print()
         print("Deuteration Ratio Spectra")
         for i, p in enumerate(self.deuteration_probabilites):
